import { createApi, fetchBaseQuery } from '@reduxjs/toolkit/query/react'
import { setCredentials, logout } from './authSlice'

const baseQuery = fetchBaseQuery({
  baseUrl: '/api/admin',
  credentials: 'include',
  prepareHeaders: (headers, { getState }) => {
    const token = getState().auth.token
    if (token) headers.set('authorization', `Bearer ${token}`)
    return headers
  }
})

const baseQueryWithReauth = async (args, api, extraOptions) => {
  let result = await baseQuery(args, api, extraOptions)

  if (result.error && result.error.status === 401) {
    try {
  const refreshRes = await fetch('/api/auth/refresh', { method: 'GET', credentials: 'include' })
      if (refreshRes.ok) {
        const refreshData = await refreshRes.json()
        const newToken = refreshData.data.accessToken
        const user = api.getState().auth.user
        api.dispatch(setCredentials({ user, token: newToken }))
        result = await baseQuery(args, api, extraOptions)
      } else {
        api.dispatch(logout())
      }
    } catch (err) {
      api.dispatch(logout())
    }
  }

  return result
}

export const adminApi = createApi({
  reducerPath: 'adminApi',
<<<<<<< HEAD
  baseQuery: fetchBaseQuery({
    baseUrl: '/api/admin',
    prepareHeaders: (headers, { getState }) => {
      const token = getState().auth.token
      if (token) {
        headers.set('authorization', `Bearer ${token}`)
      }
      return headers
    },
  }),
  tagTypes: ['Analytics', 'AdminUsers', 'AdminBookings', 'AdminReviews', 'AdminStudios', 'Revenue'],
=======
  baseQuery: baseQueryWithReauth,
  tagTypes: ['Analytics', 'AdminUsers', 'AdminBookings', 'AdminReviews'],
>>>>>>> 9d5a94c8
  endpoints: (builder) => ({
    getAnalytics: builder.query({
      query: (params) => ({
        url: '/analytics',
        params,
      }),
      providesTags: ['Analytics'],
    }),
    getUsers: builder.query({
      query: (params) => ({
        url: '/users',
        params,
      }),
      providesTags: ['AdminUsers'],
    }),
    updateUserRole: builder.mutation({
      query: ({ id, role }) => ({
        url: `/users/${id}/role`,
        method: 'PATCH',
        body: { role },
      }),
      invalidatesTags: ['AdminUsers'],
    }),
    getBookings: builder.query({
      query: (params) => ({
        url: '/bookings',
        params,
      }),
      providesTags: ['AdminBookings'],
    }),
    getReviews: builder.query({
      query: (params) => ({
        url: '/reviews',
        params,
      }),
      providesTags: ['AdminReviews'],
    }),
    approveReview: builder.mutation({
      query: (id) => ({
        url: `/reviews/${id}/approve`,
        method: 'PATCH',
      }),
      invalidatesTags: ['AdminReviews'],
    }),
    // Studio Management
    getStudios: builder.query({
      query: (params) => ({
        url: '/studios',
        params,
      }),
      providesTags: ['AdminStudios'],
    }),
    createStudio: builder.mutation({
      query: (studioData) => ({
        url: '/studios',
        method: 'POST',
        body: studioData,
      }),
      invalidatesTags: ['AdminStudios'],
    }),
    updateStudio: builder.mutation({
      query: ({ id, ...studioData }) => ({
        url: `/studios/${id}`,
        method: 'PATCH',
        body: studioData,
      }),
      invalidatesTags: ['AdminStudios'],
    }),
    deleteStudio: builder.mutation({
      query: (id) => ({
        url: `/studios/${id}`,
        method: 'DELETE',
      }),
      invalidatesTags: ['AdminStudios'],
    }),
    toggleStudioStatus: builder.mutation({
      query: ({ id, isActive }) => ({
        url: `/studios/${id}/status`,
        method: 'PATCH',
        body: { isActive },
      }),
      invalidatesTags: ['AdminStudios'],
    }),
    // Revenue Analytics
    getRevenueAnalytics: builder.query({
      query: (params) => ({
        url: '/revenue',
        params,
      }),
      providesTags: ['Revenue'],
    }),
  }),
})

export const {
  useGetAnalyticsQuery,
  useGetUsersQuery,
  useUpdateUserRoleMutation,
  useGetBookingsQuery,
  useGetReviewsQuery,
  useApproveReviewMutation,
  // Studio Management
  useGetStudiosQuery,
  useCreateStudioMutation,
  useUpdateStudioMutation,
  useDeleteStudioMutation,
  useToggleStudioStatusMutation,
  // Revenue Analytics
  useGetRevenueAnalyticsQuery,
} = adminApi<|MERGE_RESOLUTION|>--- conflicted
+++ resolved
@@ -36,7 +36,7 @@
 
 export const adminApi = createApi({
   reducerPath: 'adminApi',
-<<<<<<< HEAD
+
   baseQuery: fetchBaseQuery({
     baseUrl: '/api/admin',
     prepareHeaders: (headers, { getState }) => {
@@ -48,10 +48,10 @@
     },
   }),
   tagTypes: ['Analytics', 'AdminUsers', 'AdminBookings', 'AdminReviews', 'AdminStudios', 'Revenue'],
-=======
+
   baseQuery: baseQueryWithReauth,
   tagTypes: ['Analytics', 'AdminUsers', 'AdminBookings', 'AdminReviews'],
->>>>>>> 9d5a94c8
+
   endpoints: (builder) => ({
     getAnalytics: builder.query({
       query: (params) => ({
